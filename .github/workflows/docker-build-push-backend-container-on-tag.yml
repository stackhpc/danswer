--- conflicted
+++ resolved
@@ -6,22 +6,15 @@
       - '*'
 
 env:
-<<<<<<< HEAD
   REGISTRY_IMAGE: ghcr.io/stackhpc/danswer/danswer-backend
+  LATEST_TAG: ${{ contains(github.ref_name, 'latest') }}
 
 jobs:
   build-and-push:
+    # TODO: investigate a matrix build like the web container
+    # See https://runs-on.com/runners/linux/
+    # NOTE(sd109): Can't use Danswer custom runners here
     runs-on: ubuntu-latest
-=======
-  REGISTRY_IMAGE: danswer/danswer-backend
-  LATEST_TAG: ${{ contains(github.ref_name, 'latest') }}
-  
-jobs:
-  build-and-push:
-    # TODO: investigate a matrix build like the web container 
-    # See https://runs-on.com/runners/linux/
-    runs-on: [runs-on,runner=8cpu-linux-x64,"run-id=${{ github.run_id }}"]
->>>>>>> a4f1bb9a
 
     steps:
     - name: Checkout code
@@ -50,7 +43,7 @@
       run: |
         sudo apt-get update
         sudo apt-get install -y build-essential
-          
+
     - name: Backend Image Docker Build and Push
       uses: docker/build-push-action@v5
       with:
@@ -58,13 +51,9 @@
         file: ./backend/Dockerfile
         platforms: linux/amd64,linux/arm64
         push: true
-<<<<<<< HEAD
-        tags: ${{ steps.meta.outputs.tags }}
-=======
         tags: |
           ${{ env.REGISTRY_IMAGE }}:${{ github.ref_name }}
           ${{ env.LATEST_TAG == 'true' && format('{0}:latest', env.REGISTRY_IMAGE) || '' }}
->>>>>>> a4f1bb9a
         build-args: |
           DANSWER_VERSION=${{ github.ref_name }}
         cache-from: type=registry,ref=${{ env.REGISTRY_IMAGE }}:buildcache
