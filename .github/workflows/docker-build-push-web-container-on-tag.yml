--- conflicted
+++ resolved
@@ -6,31 +6,29 @@
       - '*'
 
 env:
-<<<<<<< HEAD
   REGISTRY_IMAGE: ghcr.io/stackhpc/danswer/danswer-web-server
+  LATEST_TAG: ${{ contains(github.ref_name, 'latest') }}
 
-=======
-  REGISTRY_IMAGE: danswer/danswer-web-server
-  LATEST_TAG: ${{ contains(github.ref_name, 'latest') }}
-  
->>>>>>> a4f1bb9a
 jobs:
-  build-and-push:
+  build:
+    # NOTE(sd109): Can't use Danswer custom runners here
     runs-on: ubuntu-latest
+    strategy:
+      fail-fast: false
+      matrix:
+        platform:
+          - linux/amd64
+          - linux/arm64
 
     steps:
-<<<<<<< HEAD
-    - name: Checkout code
-      uses: actions/checkout@v4
-=======
       - name: Prepare
         run: |
           platform=${{ matrix.platform }}
-          echo "PLATFORM_PAIR=${platform//\//-}" >> $GITHUB_ENV          
-      
+          echo "PLATFORM_PAIR=${platform//\//-}" >> $GITHUB_ENV
+
       - name: Checkout
         uses: actions/checkout@v4
-      
+
       - name: Docker meta
         id: meta
         uses: docker/metadata-action@v5
@@ -39,16 +37,16 @@
           tags: |
             type=raw,value=${{ env.REGISTRY_IMAGE }}:${{ github.ref_name }}
             type=raw,value=${{ env.LATEST_TAG == 'true' && format('{0}:latest', env.REGISTRY_IMAGE) || '' }}
-      
+
       - name: Set up Docker Buildx
         uses: docker/setup-buildx-action@v3
-      
+
       - name: Login to Docker Hub
         uses: docker/login-action@v3
         with:
           username: ${{ secrets.DOCKER_USERNAME }}
           password: ${{ secrets.DOCKER_TOKEN }}
-    
+
       - name: Build and push by digest
         id: build
         uses: docker/build-push-action@v5
@@ -59,17 +57,17 @@
           push: true
           build-args: |
             DANSWER_VERSION=${{ github.ref_name }}
-          # needed due to weird interactions with the builds for different platforms  
+          # needed due to weird interactions with the builds for different platforms
           no-cache: true
           labels: ${{ steps.meta.outputs.labels }}
           outputs: type=image,name=${{ env.REGISTRY_IMAGE }},push-by-digest=true,name-canonical=true,push=true
-      
+
       - name: Export digest
         run: |
           mkdir -p /tmp/digests
           digest="${{ steps.build.outputs.digest }}"
-          touch "/tmp/digests/${digest#sha256:}"          
-      
+          touch "/tmp/digests/${digest#sha256:}"
+
       - name: Upload digest
         uses: actions/upload-artifact@v4
         with:
@@ -77,48 +75,45 @@
           path: /tmp/digests/*
           if-no-files-found: error
           retention-days: 1
->>>>>>> a4f1bb9a
 
-    - name: Set up Docker Buildx
-      uses: docker/setup-buildx-action@v3
+  merge:
+    runs-on: ubuntu-latest
+    needs:
+      - build
+    steps:
+      - name: Download digests
+        uses: actions/download-artifact@v4
+        with:
+          path: /tmp/digests
+          pattern: digests-*
+          merge-multiple: true
 
-    - name: Login to GitHub Container Registry
-      uses: docker/login-action@v3
-      with:
-        registry: ghcr.io
-        username: ${{ github.actor }}
-        password: ${{ secrets.GITHUB_TOKEN }}
+      - name: Set up Docker Buildx
+        uses: docker/setup-buildx-action@v3
 
-    - name: Docker meta
-      id: meta
-      uses: docker/metadata-action@v5
-      with:
-        images: ${{ env.REGISTRY_IMAGE }}
-        tags: |
-          type=raw,value=${{ github.ref_name }}
-          type=raw,value=latest,enable=${{ github.ref == 'refs/heads/main' }}
+      - name: Docker meta
+        id: meta
+        uses: docker/metadata-action@v5
+        with:
+          images: ${{ env.REGISTRY_IMAGE }}
 
-    - name: Web Image Docker Build and Push
-      uses: docker/build-push-action@v5
-      with:
-        context: ./web
-        file: ./web/Dockerfile
-        platforms: linux/amd64 #,linux/arm64
-        push: true
-        tags: ${{ steps.meta.outputs.tags }}
-        build-args: |
-          DANSWER_VERSION=${{ github.ref_name }}
-        cache-from: type=registry,ref=${{ env.REGISTRY_IMAGE }}:buildcache
-        cache-to: type=registry,ref=${{ env.REGISTRY_IMAGE}}:buildcache,mode=max
+      - name: Login to GitHub Container Registry
+        uses: docker/login-action@v3
+        with:
+          registry: ghcr.io
+          username: ${{ github.actor }}
+          password: ${{ secrets.GITHUB_TOKEN }}
 
-<<<<<<< HEAD
-    - name: Run Trivy vulnerability scanner
-      uses: aquasecurity/trivy-action@master
-      with:
-        # To run locally: trivy image --severity HIGH,CRITICAL danswer/danswer-web
-        image-ref: ${{ env.REGISTRY_IMAGE }}:${{ github.ref_name }}
-        severity: 'CRITICAL,HIGH'
-=======
+      - name: Create manifest list and push
+        working-directory: /tmp/digests
+        run: |
+          docker buildx imagetools create $(jq -cr '.tags | map("-t " + .) | join(" ")' <<< "$DOCKER_METADATA_OUTPUT_JSON") \
+            $(printf '${{ env.REGISTRY_IMAGE }}@sha256:%s ' *)
+
+      - name: Inspect image
+        run: |
+          docker buildx imagetools inspect ${{ env.REGISTRY_IMAGE }}:${{ steps.meta.outputs.version }}
+
     # trivy has their own rate limiting issues causing this action to flake
     # we worked around it by hardcoding to different db repos in env
     # can re-enable when they figure it out
@@ -130,6 +125,5 @@
           TRIVY_DB_REPOSITORY: 'public.ecr.aws/aquasecurity/trivy-db:2'
           TRIVY_JAVA_DB_REPOSITORY: 'public.ecr.aws/aquasecurity/trivy-java-db:1'
         with:
-          image-ref: docker.io/${{ env.REGISTRY_IMAGE }}:${{ github.ref_name }}
-          severity: 'CRITICAL,HIGH'
->>>>>>> a4f1bb9a
+          image-ref: ${{ env.REGISTRY_IMAGE }}:${{ github.ref_name }}
+          severity: 'CRITICAL,HIGH'