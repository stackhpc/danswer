--- conflicted
+++ resolved
@@ -58,14 +58,9 @@
 # NOTE: the 3 below should only be used for dev.
 GEN_AI_API_KEY = os.environ.get("GEN_AI_API_KEY")
 GEN_AI_MODEL_VERSION = os.environ.get("GEN_AI_MODEL_VERSION")
-<<<<<<< HEAD
 # The fallback display name to use for default model when using a custom model provider
 GEN_AI_DISPLAY_NAME = os.environ.get("GEN_AI_DISPLAY_NAME") or "Custom LLM"
 
-# For secondary flows like extracting filters or deciding if a chunk is useful, we don't need
-# as powerful of a model as say GPT-4 so we can use an alternative that is faster and cheaper
-=======
->>>>>>> a4f1bb9a
 FAST_GEN_AI_MODEL_VERSION = os.environ.get("FAST_GEN_AI_MODEL_VERSION")
 
 # Override the auto-detection of LLM max context length
