--- conflicted
+++ resolved
@@ -190,21 +190,12 @@
     ) -> User:
         verify_email_is_invited(user_create.email)
         verify_email_domain(user_create.email)
-<<<<<<< HEAD
         # if hasattr(user_create, "role"):
-            # user_count = await get_user_count()
-            # if user_count == 0 or user_create.email in get_default_admin_user_emails():
-            #     user_create.role = UserRole.ADMIN
-            # else:
-            #     user_create.role = UserRole.BASIC
-        return await super().create(user_create, safe=safe, request=request)  # type: ignore
-=======
-        if hasattr(user_create, "role"):
-            user_count = await get_user_count()
-            if user_count == 0 or user_create.email in get_default_admin_user_emails():
-                user_create.role = UserRole.ADMIN
-            else:
-                user_create.role = UserRole.BASIC
+        #     user_count = await get_user_count()
+        #     if user_count == 0 or user_create.email in get_default_admin_user_emails():
+        #         user_create.role = UserRole.ADMIN
+        #     else:
+        #         user_create.role = UserRole.BASIC
         user = None
         try:
             user = await super().create(user_create, safe=safe, request=request)  # type: ignore
@@ -226,7 +217,6 @@
             else:
                 raise exceptions.UserAlreadyExists()
         return user
->>>>>>> a4f1bb9a
 
     async def oauth_callback(
         self: "BaseUserManager[models.UOAP, models.ID]",
