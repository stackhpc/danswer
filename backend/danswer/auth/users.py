import smtplib
import uuid
from collections.abc import AsyncGenerator
from datetime import datetime
from datetime import timezone
from email.mime.multipart import MIMEMultipart
from email.mime.text import MIMEText
from typing import Dict
from typing import List
from typing import Optional
from typing import Tuple

import jwt
from email_validator import EmailNotValidError
from email_validator import EmailUndeliverableError
from email_validator import validate_email
from fastapi import APIRouter
from fastapi import Depends
from fastapi import HTTPException
from fastapi import Query
from fastapi import Request
from fastapi import Response
from fastapi import status
from fastapi.responses import RedirectResponse
from fastapi.security import OAuth2PasswordRequestForm
from fastapi_users import BaseUserManager
from fastapi_users import exceptions
from fastapi_users import FastAPIUsers
from fastapi_users import models
from fastapi_users import schemas
from fastapi_users import UUIDIDMixin
from fastapi_users.authentication import AuthenticationBackend
from fastapi_users.authentication import CookieTransport
from fastapi_users.authentication import JWTStrategy
from fastapi_users.authentication import Strategy
from fastapi_users.authentication.strategy.db import AccessTokenDatabase
from fastapi_users.authentication.strategy.db import DatabaseStrategy
from fastapi_users.exceptions import UserAlreadyExists
from fastapi_users.jwt import decode_jwt
from fastapi_users.jwt import generate_jwt
from fastapi_users.jwt import SecretType
from fastapi_users.manager import UserManagerDependency
from fastapi_users.openapi import OpenAPIResponseType
from fastapi_users.router.common import ErrorCode
from fastapi_users.router.common import ErrorModel
from fastapi_users_db_sqlalchemy import SQLAlchemyUserDatabase
from httpx_oauth.integrations.fastapi import OAuth2AuthorizeCallback
from httpx_oauth.oauth2 import BaseOAuth2
from httpx_oauth.oauth2 import OAuth2Token
from pydantic import BaseModel
from sqlalchemy import select
from sqlalchemy import text
from sqlalchemy.orm import attributes
from sqlalchemy.orm import Session

from danswer.auth.invited_users import get_invited_users
from danswer.auth.schemas import UserCreate
from danswer.auth.schemas import UserRole
from danswer.auth.schemas import UserUpdate
from danswer.configs.app_configs import AUTH_TYPE
from danswer.configs.app_configs import DISABLE_AUTH
from danswer.configs.app_configs import DISABLE_VERIFICATION
from danswer.configs.app_configs import EMAIL_FROM
from danswer.configs.app_configs import REQUIRE_EMAIL_VERIFICATION
from danswer.configs.app_configs import SESSION_EXPIRE_TIME_SECONDS
from danswer.configs.app_configs import SMTP_PASS
from danswer.configs.app_configs import SMTP_PORT
from danswer.configs.app_configs import SMTP_SERVER
from danswer.configs.app_configs import SMTP_USER
from danswer.configs.app_configs import TRACK_EXTERNAL_IDP_EXPIRY
from danswer.configs.app_configs import USER_AUTH_SECRET
from danswer.configs.app_configs import VALID_EMAIL_DOMAINS
from danswer.configs.app_configs import WEB_DOMAIN
from danswer.configs.constants import AuthType
from danswer.configs.constants import DANSWER_API_KEY_DUMMY_EMAIL_DOMAIN
from danswer.configs.constants import DANSWER_API_KEY_PREFIX
from danswer.configs.constants import UNNAMED_KEY_PLACEHOLDER
from danswer.db.auth import get_access_token_db
from danswer.db.auth import get_default_admin_user_emails
from danswer.db.auth import get_user_count
from danswer.db.auth import get_user_db
from danswer.db.auth import SQLAlchemyUserAdminDB
from danswer.db.engine import get_async_session_with_tenant
from danswer.db.engine import get_session
from danswer.db.engine import get_session_with_tenant
from danswer.db.engine import get_sqlalchemy_engine
from danswer.db.models import AccessToken
from danswer.db.models import OAuthAccount
from danswer.db.models import User
from danswer.db.models import UserTenantMapping
from danswer.db.users import get_user_by_email
from danswer.utils.logger import setup_logger
from danswer.utils.telemetry import optional_telemetry
from danswer.utils.telemetry import RecordType
from danswer.utils.variable_functionality import fetch_versioned_implementation
from shared_configs.configs import MULTI_TENANT
from shared_configs.configs import POSTGRES_DEFAULT_SCHEMA
from shared_configs.contextvars import CURRENT_TENANT_ID_CONTEXTVAR


logger = setup_logger()


def is_user_admin(user: User | None) -> bool:
    if AUTH_TYPE == AuthType.DISABLED:
        return True
    if user and user.role == UserRole.ADMIN:
        return True
    return False


def verify_auth_setting() -> None:
    if AUTH_TYPE not in [AuthType.DISABLED, AuthType.BASIC, AuthType.GOOGLE_OAUTH]:
        raise ValueError(
            "User must choose a valid user authentication method: "
            "disabled, basic, or google_oauth"
        )
    logger.notice(f"Using Auth Type: {AUTH_TYPE.value}")


def get_display_email(email: str | None, space_less: bool = False) -> str:
    if email and email.endswith(DANSWER_API_KEY_DUMMY_EMAIL_DOMAIN):
        name = email.split("@")[0]
        if name == DANSWER_API_KEY_PREFIX + UNNAMED_KEY_PLACEHOLDER:
            return "Unnamed API Key"

        if space_less:
            return name

        return name.replace("API_KEY__", "API Key: ")

    return email or ""


def user_needs_to_be_verified() -> bool:
    # all other auth types besides basic should require users to be
    # verified
    return not DISABLE_VERIFICATION and (
        AUTH_TYPE != AuthType.BASIC or REQUIRE_EMAIL_VERIFICATION
    )


def verify_email_is_invited(email: str) -> None:
    whitelist = get_invited_users()
    if not whitelist:
        return

    if not email:
        raise PermissionError("Email must be specified")

    try:
        email_info = validate_email(email)
    except EmailUndeliverableError:
        raise PermissionError("Email is not valid")

    for email_whitelist in whitelist:
        try:
            # normalized emails are now being inserted into the db
            # we can remove this normalization on read after some time has passed
            email_info_whitelist = validate_email(email_whitelist)
        except EmailNotValidError:
            continue

        # oddly, normalization does not include lowercasing the user part of the
        # email address ... which we want to allow
        if email_info.normalized.lower() == email_info_whitelist.normalized.lower():
            return

    raise PermissionError("User not on allowed user whitelist")


def verify_email_in_whitelist(email: str, tenant_id: str | None = None) -> None:
    with get_session_with_tenant(tenant_id) as db_session:
        if not get_user_by_email(email, db_session):
            verify_email_is_invited(email)


def verify_email_domain(email: str) -> None:
    if VALID_EMAIL_DOMAINS:
        if email.count("@") != 1:
            raise HTTPException(
                status_code=status.HTTP_400_BAD_REQUEST,
                detail="Email is not valid",
            )
        domain = email.split("@")[-1]
        if domain not in VALID_EMAIL_DOMAINS:
            raise HTTPException(
                status_code=status.HTTP_400_BAD_REQUEST,
                detail="Email domain is not valid",
            )


def get_tenant_id_for_email(email: str) -> str:
    if not MULTI_TENANT:
        return POSTGRES_DEFAULT_SCHEMA
    # Implement logic to get tenant_id from the mapping table
    with Session(get_sqlalchemy_engine()) as db_session:
        result = db_session.execute(
            select(UserTenantMapping.tenant_id).where(UserTenantMapping.email == email)
        )
        tenant_id = result.scalar_one_or_none()
    if tenant_id is None:
        raise exceptions.UserNotExists()
    return tenant_id


def send_user_verification_email(
    user_email: str,
    token: str,
    mail_from: str = EMAIL_FROM,
) -> None:
    msg = MIMEMultipart()
    msg["Subject"] = "Danswer Email Verification"
    msg["To"] = user_email
    if mail_from:
        msg["From"] = mail_from

    link = f"{WEB_DOMAIN}/auth/verify-email?token={token}"

    body = MIMEText(f"Click the following link to verify your email address: {link}")
    msg.attach(body)

    with smtplib.SMTP(SMTP_SERVER, SMTP_PORT) as s:
        s.starttls()
        # If credentials fails with gmail, check (You need an app password, not just the basic email password)
        # https://support.google.com/accounts/answer/185833?sjid=8512343437447396151-NA
        s.login(SMTP_USER, SMTP_PASS)
        s.send_message(msg)


class UserManager(UUIDIDMixin, BaseUserManager[User, uuid.UUID]):
    reset_password_token_secret = USER_AUTH_SECRET
    verification_token_secret = USER_AUTH_SECRET

    async def create(
        self,
        user_create: schemas.UC | UserCreate,
        safe: bool = False,
        request: Optional[Request] = None,
    ) -> User:
<<<<<<< HEAD
        verify_email_is_invited(user_create.email)
        verify_email_domain(user_create.email)
        # if hasattr(user_create, "role"):
        #     user_count = await get_user_count()
        #     if user_count == 0 or user_create.email in get_default_admin_user_emails():
        #         user_create.role = UserRole.ADMIN
        #     else:
        #         user_create.role = UserRole.BASIC
        user = None
=======
>>>>>>> 593b18fb
        try:
            tenant_id = (
                get_tenant_id_for_email(user_create.email)
                if MULTI_TENANT
                else POSTGRES_DEFAULT_SCHEMA
            )
        except exceptions.UserNotExists:
            raise HTTPException(status_code=401, detail="User not found")

        if not tenant_id:
            raise HTTPException(
                status_code=401, detail="User does not belong to an organization"
            )

        async with get_async_session_with_tenant(tenant_id) as db_session:
            token = CURRENT_TENANT_ID_CONTEXTVAR.set(tenant_id)

            verify_email_is_invited(user_create.email)
            verify_email_domain(user_create.email)
            if MULTI_TENANT:
                tenant_user_db = SQLAlchemyUserAdminDB(db_session, User, OAuthAccount)
                self.user_db = tenant_user_db
                self.database = tenant_user_db

            if hasattr(user_create, "role"):
                user_count = await get_user_count()
                if (
                    user_count == 0
                    or user_create.email in get_default_admin_user_emails()
                ):
                    user_create.role = UserRole.ADMIN
                else:
                    user_create.role = UserRole.BASIC
            user = None
            try:
                user = await super().create(user_create, safe=safe, request=request)  # type: ignore
            except exceptions.UserAlreadyExists:
                user = await self.get_by_email(user_create.email)
                # Handle case where user has used product outside of web and is now creating an account through web
                if (
                    not user.has_web_login
                    and hasattr(user_create, "has_web_login")
                    and user_create.has_web_login
                ):
                    user_update = UserUpdate(
                        password=user_create.password,
                        has_web_login=True,
                        role=user_create.role,
                        is_verified=user_create.is_verified,
                    )
                    user = await self.update(user_update, user)
                else:
                    raise exceptions.UserAlreadyExists()

            CURRENT_TENANT_ID_CONTEXTVAR.reset(token)
            return user

    async def oauth_callback(
        self: "BaseUserManager[models.UOAP, models.ID]",
        oauth_name: str,
        access_token: str,
        account_id: str,
        account_email: str,
        expires_at: Optional[int] = None,
        refresh_token: Optional[str] = None,
        request: Optional[Request] = None,
        *,
        associate_by_email: bool = False,
        is_verified_by_default: bool = False,
    ) -> models.UOAP:
        # Get tenant_id from mapping table
        try:
            tenant_id = (
                get_tenant_id_for_email(account_email)
                if MULTI_TENANT
                else POSTGRES_DEFAULT_SCHEMA
            )
        except exceptions.UserNotExists:
            raise HTTPException(status_code=401, detail="User not found")

        if not tenant_id:
            raise HTTPException(status_code=401, detail="User not found")

        token = None
        async with get_async_session_with_tenant(tenant_id) as db_session:
            token = CURRENT_TENANT_ID_CONTEXTVAR.set(tenant_id)

            verify_email_in_whitelist(account_email, tenant_id)
            verify_email_domain(account_email)

            if MULTI_TENANT:
                tenant_user_db = SQLAlchemyUserAdminDB(db_session, User, OAuthAccount)
                self.user_db = tenant_user_db
                self.database = tenant_user_db  # type: ignore

            oauth_account_dict = {
                "oauth_name": oauth_name,
                "access_token": access_token,
                "account_id": account_id,
                "account_email": account_email,
                "expires_at": expires_at,
                "refresh_token": refresh_token,
            }

            try:
                # Attempt to get user by OAuth account
                user = await self.get_by_oauth_account(oauth_name, account_id)

            except exceptions.UserNotExists:
                try:
                    # Attempt to get user by email
                    user = await self.get_by_email(account_email)
                    if not associate_by_email:
                        raise exceptions.UserAlreadyExists()

                    user = await self.user_db.add_oauth_account(
                        user, oauth_account_dict
                    )

                    # If user not found by OAuth account or email, create a new user
                except exceptions.UserNotExists:
                    password = self.password_helper.generate()
                    user_dict = {
                        "email": account_email,
                        "hashed_password": self.password_helper.hash(password),
                        "is_verified": is_verified_by_default,
                    }

                    user = await self.user_db.create(user_dict)

                    # Explicitly set the Postgres schema for this session to ensure
                    # OAuth account creation happens in the correct tenant schema
                    await db_session.execute(text(f'SET search_path = "{tenant_id}"'))
                    user = await self.user_db.add_oauth_account(
                        user, oauth_account_dict
                    )
                    await self.on_after_register(user, request)

            else:
                for existing_oauth_account in user.oauth_accounts:
                    if (
                        existing_oauth_account.account_id == account_id
                        and existing_oauth_account.oauth_name == oauth_name
                    ):
                        user = await self.user_db.update_oauth_account(
                            user, existing_oauth_account, oauth_account_dict
                        )

            # NOTE: Most IdPs have very short expiry times, and we don't want to force the user to
            # re-authenticate that frequently, so by default this is disabled

            if expires_at and TRACK_EXTERNAL_IDP_EXPIRY:
                oidc_expiry = datetime.fromtimestamp(expires_at, tz=timezone.utc)
                await self.user_db.update(
                    user, update_dict={"oidc_expiry": oidc_expiry}
                )

            # Handle case where user has used product outside of web and is now creating an account through web
            if not user.has_web_login:  # type: ignore
                await self.user_db.update(
                    user,
                    {
                        "is_verified": is_verified_by_default,
                        "has_web_login": True,
                    },
                )
                user.is_verified = is_verified_by_default
                user.has_web_login = True  # type: ignore

            # this is needed if an organization goes from `TRACK_EXTERNAL_IDP_EXPIRY=true` to `false`
            # otherwise, the oidc expiry will always be old, and the user will never be able to login
            if (
                user.oidc_expiry is not None  # type: ignore
                and not TRACK_EXTERNAL_IDP_EXPIRY
            ):
                await self.user_db.update(user, {"oidc_expiry": None})
                user.oidc_expiry = None  # type: ignore

            if token:
                CURRENT_TENANT_ID_CONTEXTVAR.reset(token)

            return user

    async def on_after_register(
        self, user: User, request: Optional[Request] = None
    ) -> None:
        logger.notice(f"User {user.id} has registered.")
        optional_telemetry(
            record_type=RecordType.SIGN_UP,
            data={"action": "create"},
            user_id=str(user.id),
        )

    async def on_after_forgot_password(
        self, user: User, token: str, request: Optional[Request] = None
    ) -> None:
        logger.notice(f"User {user.id} has forgot their password. Reset token: {token}")

    async def on_after_request_verify(
        self, user: User, token: str, request: Optional[Request] = None
    ) -> None:
        verify_email_domain(user.email)

        logger.notice(
            f"Verification requested for user {user.id}. Verification token: {token}"
        )

        send_user_verification_email(user.email, token)

    async def authenticate(
        self, credentials: OAuth2PasswordRequestForm
    ) -> Optional[User]:
        email = credentials.username

        # Get tenant_id from mapping table
        tenant_id = get_tenant_id_for_email(email)
        if not tenant_id:
            # User not found in mapping
            self.password_helper.hash(credentials.password)
            return None

        # Create a tenant-specific session
        async with get_async_session_with_tenant(tenant_id) as tenant_session:
            tenant_user_db: SQLAlchemyUserDatabase = SQLAlchemyUserDatabase(
                tenant_session, User
            )
            self.user_db = tenant_user_db

            # Proceed with authentication
            try:
                user = await self.get_by_email(email)

            except exceptions.UserNotExists:
                self.password_helper.hash(credentials.password)
                return None

            has_web_login = attributes.get_attribute(user, "has_web_login")

            if not has_web_login:
                raise HTTPException(
                    status_code=status.HTTP_403_FORBIDDEN,
                    detail="NO_WEB_LOGIN_AND_HAS_NO_PASSWORD",
                )

            verified, updated_password_hash = self.password_helper.verify_and_update(
                credentials.password, user.hashed_password
            )
            if not verified:
                return None

            if updated_password_hash is not None:
                await self.user_db.update(
                    user, {"hashed_password": updated_password_hash}
                )

            return user


async def get_user_manager(
    user_db: SQLAlchemyUserDatabase = Depends(get_user_db),
) -> AsyncGenerator[UserManager, None]:
    yield UserManager(user_db)


cookie_transport = CookieTransport(
    cookie_max_age=SESSION_EXPIRE_TIME_SECONDS,
    cookie_secure=WEB_DOMAIN.startswith("https"),
)


# This strategy is used to add tenant_id to the JWT token
class TenantAwareJWTStrategy(JWTStrategy):
    async def _create_token_data(self, user: User, impersonate: bool = False) -> dict:
        tenant_id = get_tenant_id_for_email(user.email)
        data = {
            "sub": str(user.id),
            "aud": self.token_audience,
            "tenant_id": tenant_id,
        }
        return data

    async def write_token(self, user: User) -> str:
        data = await self._create_token_data(user)
        return generate_jwt(
            data, self.encode_key, self.lifetime_seconds, algorithm=self.algorithm
        )


def get_jwt_strategy() -> TenantAwareJWTStrategy:
    return TenantAwareJWTStrategy(
        secret=USER_AUTH_SECRET,
        lifetime_seconds=SESSION_EXPIRE_TIME_SECONDS,
    )


def get_database_strategy(
    access_token_db: AccessTokenDatabase[AccessToken] = Depends(get_access_token_db),
) -> DatabaseStrategy:
    return DatabaseStrategy(
        access_token_db, lifetime_seconds=SESSION_EXPIRE_TIME_SECONDS  # type: ignore
    )


auth_backend = AuthenticationBackend(
    name="jwt" if MULTI_TENANT else "database",
    transport=cookie_transport,
    get_strategy=get_jwt_strategy if MULTI_TENANT else get_database_strategy,  # type: ignore
)  # type: ignore


class FastAPIUserWithLogoutRouter(FastAPIUsers[models.UP, models.ID]):
    def get_logout_router(
        self,
        backend: AuthenticationBackend,
        requires_verification: bool = REQUIRE_EMAIL_VERIFICATION,
    ) -> APIRouter:
        """
        Provide a router for logout only for OAuth/OIDC Flows.
        This way the login router does not need to be included
        """
        router = APIRouter()

        get_current_user_token = self.authenticator.current_user_token(
            active=True, verified=requires_verification
        )

        logout_responses: OpenAPIResponseType = {
            **{
                status.HTTP_401_UNAUTHORIZED: {
                    "description": "Missing token or inactive user."
                }
            },
            **backend.transport.get_openapi_logout_responses_success(),
        }

        @router.post(
            "/logout", name=f"auth:{backend.name}.logout", responses=logout_responses
        )
        async def logout(
            user_token: Tuple[models.UP, str] = Depends(get_current_user_token),
            strategy: Strategy[models.UP, models.ID] = Depends(backend.get_strategy),
        ) -> Response:
            user, token = user_token
            return await backend.logout(strategy, user, token)

        return router


fastapi_users = FastAPIUserWithLogoutRouter[User, uuid.UUID](
    get_user_manager, [auth_backend]
)


# NOTE: verified=REQUIRE_EMAIL_VERIFICATION is not used here since we
# take care of that in `double_check_user` ourself. This is needed, since
# we want the /me endpoint to still return a user even if they are not
# yet verified, so that the frontend knows they exist
optional_fastapi_current_user = fastapi_users.current_user(active=True, optional=True)


async def optional_user_(
    request: Request,
    user: User | None,
    db_session: Session,
) -> User | None:
    """NOTE: `request` and `db_session` are not used here, but are included
    for the EE version of this function."""
    return user


async def optional_user(
    request: Request,
    db_session: Session = Depends(get_session),
    user: User | None = Depends(optional_fastapi_current_user),
) -> User | None:
    versioned_fetch_user = fetch_versioned_implementation(
        "danswer.auth.users", "optional_user_"
    )
    return await versioned_fetch_user(request, user, db_session)


async def double_check_user(
    user: User | None,
    optional: bool = DISABLE_AUTH,
    include_expired: bool = False,
) -> User | None:
    if optional:
        return None

    if user is None:
        raise HTTPException(
            status_code=status.HTTP_403_FORBIDDEN,
            detail="Access denied. User is not authenticated.",
        )

    if user_needs_to_be_verified() and not user.is_verified:
        raise HTTPException(
            status_code=status.HTTP_403_FORBIDDEN,
            detail="Access denied. User is not verified.",
        )

    if (
        user.oidc_expiry
        and user.oidc_expiry < datetime.now(timezone.utc)
        and not include_expired
    ):
        raise HTTPException(
            status_code=status.HTTP_403_FORBIDDEN,
            detail="Access denied. User's OIDC token has expired.",
        )

    return user


async def current_user_with_expired_token(
    user: User | None = Depends(optional_user),
) -> User | None:
    return await double_check_user(user, include_expired=True)


async def current_user(
    user: User | None = Depends(optional_user),
) -> User | None:
    return await double_check_user(user)


async def current_curator_or_admin_user(
    user: User | None = Depends(current_user),
) -> User | None:
    if DISABLE_AUTH:
        return None

    if not user or not hasattr(user, "role"):
        raise HTTPException(
            status_code=status.HTTP_403_FORBIDDEN,
            detail="Access denied. User is not authenticated or lacks role information.",
        )

    allowed_roles = {UserRole.GLOBAL_CURATOR, UserRole.CURATOR, UserRole.ADMIN}
    if user.role not in allowed_roles:
        raise HTTPException(
            status_code=status.HTTP_403_FORBIDDEN,
            detail="Access denied. User is not a curator or admin.",
        )

    return user


async def current_admin_user(user: User | None = Depends(current_user)) -> User | None:
    if DISABLE_AUTH:
        return None

    if not user or not hasattr(user, "role") or user.role != UserRole.ADMIN:
        raise HTTPException(
            status_code=status.HTTP_403_FORBIDDEN,
            detail="Access denied. User must be an admin to perform this action.",
        )

    return user


def get_default_admin_user_emails_() -> list[str]:
    # No default seeding available for Danswer MIT
    return []


STATE_TOKEN_AUDIENCE = "fastapi-users:oauth-state"


class OAuth2AuthorizeResponse(BaseModel):
    authorization_url: str


def generate_state_token(
    data: Dict[str, str], secret: SecretType, lifetime_seconds: int = 3600
) -> str:
    data["aud"] = STATE_TOKEN_AUDIENCE

    return generate_jwt(data, secret, lifetime_seconds)


# refer to https://github.com/fastapi-users/fastapi-users/blob/42ddc241b965475390e2bce887b084152ae1a2cd/fastapi_users/fastapi_users.py#L91


def create_danswer_oauth_router(
    oauth_client: BaseOAuth2,
    backend: AuthenticationBackend,
    state_secret: SecretType,
    redirect_url: Optional[str] = None,
    associate_by_email: bool = False,
    is_verified_by_default: bool = False,
) -> APIRouter:
    return get_oauth_router(
        oauth_client,
        backend,
        get_user_manager,
        state_secret,
        redirect_url,
        associate_by_email,
        is_verified_by_default,
    )


def get_oauth_router(
    oauth_client: BaseOAuth2,
    backend: AuthenticationBackend,
    get_user_manager: UserManagerDependency[models.UP, models.ID],
    state_secret: SecretType,
    redirect_url: Optional[str] = None,
    associate_by_email: bool = False,
    is_verified_by_default: bool = False,
) -> APIRouter:
    """Generate a router with the OAuth routes."""
    router = APIRouter()
    callback_route_name = f"oauth:{oauth_client.name}.{backend.name}.callback"

    if redirect_url is not None:
        oauth2_authorize_callback = OAuth2AuthorizeCallback(
            oauth_client,
            redirect_url=redirect_url,
        )
    else:
        oauth2_authorize_callback = OAuth2AuthorizeCallback(
            oauth_client,
            route_name=callback_route_name,
        )

    @router.get(
        "/authorize",
        name=f"oauth:{oauth_client.name}.{backend.name}.authorize",
        response_model=OAuth2AuthorizeResponse,
    )
    async def authorize(
        request: Request, scopes: List[str] = Query(None)
    ) -> OAuth2AuthorizeResponse:
        if redirect_url is not None:
            authorize_redirect_url = redirect_url
        else:
            authorize_redirect_url = str(request.url_for(callback_route_name))

        next_url = request.query_params.get("next", "/")
        state_data: Dict[str, str] = {"next_url": next_url}
        state = generate_state_token(state_data, state_secret)
        authorization_url = await oauth_client.get_authorization_url(
            authorize_redirect_url,
            state,
            scopes,
        )

        return OAuth2AuthorizeResponse(authorization_url=authorization_url)

    @router.get(
        "/callback",
        name=callback_route_name,
        description="The response varies based on the authentication backend used.",
        responses={
            status.HTTP_400_BAD_REQUEST: {
                "model": ErrorModel,
                "content": {
                    "application/json": {
                        "examples": {
                            "INVALID_STATE_TOKEN": {
                                "summary": "Invalid state token.",
                                "value": None,
                            },
                            ErrorCode.LOGIN_BAD_CREDENTIALS: {
                                "summary": "User is inactive.",
                                "value": {"detail": ErrorCode.LOGIN_BAD_CREDENTIALS},
                            },
                        }
                    }
                },
            },
        },
    )
    async def callback(
        request: Request,
        access_token_state: Tuple[OAuth2Token, str] = Depends(
            oauth2_authorize_callback
        ),
        user_manager: BaseUserManager[models.UP, models.ID] = Depends(get_user_manager),
        strategy: Strategy[models.UP, models.ID] = Depends(backend.get_strategy),
    ) -> RedirectResponse:
        token, state = access_token_state
        account_id, account_email = await oauth_client.get_id_email(
            token["access_token"]
        )

        if account_email is None:
            raise HTTPException(
                status_code=status.HTTP_400_BAD_REQUEST,
                detail=ErrorCode.OAUTH_NOT_AVAILABLE_EMAIL,
            )

        try:
            state_data = decode_jwt(state, state_secret, [STATE_TOKEN_AUDIENCE])
        except jwt.DecodeError:
            raise HTTPException(status_code=status.HTTP_400_BAD_REQUEST)

        next_url = state_data.get("next_url", "/")

        # Authenticate user
        try:
            user = await user_manager.oauth_callback(
                oauth_client.name,
                token["access_token"],
                account_id,
                account_email,
                token.get("expires_at"),
                token.get("refresh_token"),
                request,
                associate_by_email=associate_by_email,
                is_verified_by_default=is_verified_by_default,
            )
        except UserAlreadyExists:
            raise HTTPException(
                status_code=status.HTTP_400_BAD_REQUEST,
                detail=ErrorCode.OAUTH_USER_ALREADY_EXISTS,
            )

        if not user.is_active:
            raise HTTPException(
                status_code=status.HTTP_400_BAD_REQUEST,
                detail=ErrorCode.LOGIN_BAD_CREDENTIALS,
            )

        # Login user
        response = await backend.login(strategy, user)
        await user_manager.on_after_login(user, request, response)

        # Prepare redirect response
        redirect_response = RedirectResponse(next_url, status_code=302)

        # Copy headers and other attributes from 'response' to 'redirect_response'
        for header_name, header_value in response.headers.items():
            redirect_response.headers[header_name] = header_value

        if hasattr(response, "body"):
            redirect_response.body = response.body
        if hasattr(response, "status_code"):
            redirect_response.status_code = response.status_code
        if hasattr(response, "media_type"):
            redirect_response.media_type = response.media_type

        return redirect_response

    return router<|MERGE_RESOLUTION|>--- conflicted
+++ resolved
@@ -238,7 +238,6 @@
         safe: bool = False,
         request: Optional[Request] = None,
     ) -> User:
-<<<<<<< HEAD
         verify_email_is_invited(user_create.email)
         verify_email_domain(user_create.email)
         # if hasattr(user_create, "role"):
@@ -248,8 +247,6 @@
         #     else:
         #         user_create.role = UserRole.BASIC
         user = None
-=======
->>>>>>> 593b18fb
         try:
             tenant_id = (
                 get_tenant_id_for_email(user_create.email)
