--- conflicted
+++ resolved
@@ -17,8 +17,6 @@
 from danswer.configs.app_configs import REDIS_SSL_CA_CERTS
 from danswer.configs.app_configs import REDIS_SSL_CERT_REQS
 from danswer.configs.constants import REDIS_SOCKET_KEEPALIVE_OPTIONS
-<<<<<<< HEAD
-=======
 from danswer.utils.logger import setup_logger
 
 logger = setup_logger()
@@ -114,7 +112,6 @@
         elif item in methods_to_wrap and callable(original_attr):
             return self._prefix_method(original_attr)
         return original_attr
->>>>>>> 593b18fb
 
 
 class RedisPool:
