--- conflicted
+++ resolved
@@ -62,24 +62,12 @@
 
 # Need to override this because FastAPI Users doesn't give flexibility for backend field creation logic in OAuth flow
 class SQLAlchemyUserAdminDB(SQLAlchemyUserDatabase):
-<<<<<<< HEAD
     async def create(self, create_dict: Dict[str, Any]) -> UP:
         # user_count = await get_user_count()
         # if user_count == 0 or create_dict["email"] in get_default_admin_user_emails():
         #     create_dict["role"] = UserRole.ADMIN
         # else:
         #     create_dict["role"] = UserRole.BASIC
-=======
-    async def create(
-        self,
-        create_dict: Dict[str, Any],
-    ) -> UP:
-        user_count = await get_user_count()
-        if user_count == 0 or create_dict["email"] in get_default_admin_user_emails():
-            create_dict["role"] = UserRole.ADMIN
-        else:
-            create_dict["role"] = UserRole.BASIC
->>>>>>> 593b18fb
         return await super().create(create_dict)
 
 
