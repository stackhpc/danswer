import abc
from dataclasses import dataclass
from datetime import datetime
from typing import Any

from danswer.access.models import DocumentAccess
from danswer.indexing.models import DocMetadataAwareIndexChunk
from danswer.search.models import IndexFilters
from danswer.search.models import InferenceChunkUncleaned
from shared_configs.model_server_models import Embedding


@dataclass(frozen=True)
class DocumentInsertionRecord:
    document_id: str
    already_existed: bool


@dataclass(frozen=True)
class VespaChunkRequest:
    document_id: str
    min_chunk_ind: int | None = None
    max_chunk_ind: int | None = None

    @property
    def is_capped(self) -> bool:
        # If the max chunk index is not None, then the chunk request is capped
        # If the min chunk index is None, we can assume the min is 0
        return self.max_chunk_ind is not None

    @property
    def range(self) -> int | None:
        if self.max_chunk_ind is not None:
            return (self.max_chunk_ind - (self.min_chunk_ind or 0)) + 1
        return None


@dataclass
class DocumentMetadata:
    """
    Document information that needs to be inserted into Postgres on first time encountering this
    document during indexing across any of the connectors.
    """

    connector_id: int
    credential_id: int
    document_id: str
    semantic_identifier: str
    first_link: str
    doc_updated_at: datetime | None = None
    # Emails, not necessarily attached to users
    # Users may not be in Danswer
    primary_owners: list[str] | None = None
    secondary_owners: list[str] | None = None
    from_ingestion_api: bool = False


@dataclass
class VespaDocumentFields:
    """
    Specifies fields in Vespa for a document.  Fields set to None will be ignored.
    Perhaps we should name this in an implementation agnostic fashion, but it's more
    understandable like this for now.
    """

    # all other fields except these 4 will always be left alone by the update request
    access: DocumentAccess | None = None
    document_sets: set[str] | None = None
    boost: float | None = None
    hidden: bool | None = None


@dataclass
class UpdateRequest:
    """
    For all document_ids, update the allowed_users and the boost to the new values
    Does not update any of the None fields
    """

    document_ids: list[str]
    # all other fields except these 4 will always be left alone by the update request
    access: DocumentAccess | None = None
    document_sets: set[str] | None = None
    boost: float | None = None
    hidden: bool | None = None


class Verifiable(abc.ABC):
    """
    Class must implement document index schema verification. For example, verify that all of the
    necessary attributes for indexing, querying, filtering, and fields to return from search are
    all valid in the schema.

    Parameters:
    - index_name: The name of the primary index currently used for querying
    - secondary_index_name: The name of the secondary index being built in the background, if it
            currently exists. Some functions on the document index act on both the primary and
            secondary index, some act on just one.
    """

    @abc.abstractmethod
    def __init__(
        self,
        index_name: str,
        secondary_index_name: str | None,
        *args: Any,
        **kwargs: Any
    ) -> None:
        super().__init__(*args, **kwargs)
        self.index_name = index_name
        self.secondary_index_name = secondary_index_name

    @abc.abstractmethod
    def ensure_indices_exist(
        self,
        index_embedding_dim: int,
        secondary_index_embedding_dim: int | None,
    ) -> None:
        """
        Verify that the document index exists and is consistent with the expectations in the code.

        Parameters:
        - index_embedding_dim: Vector dimensionality for the vector similarity part of the search
        - secondary_index_embedding_dim: Vector dimensionality of the secondary index being built
                behind the scenes. The secondary index should only be built when switching
                embedding models therefore this dim should be different from the primary index.
        """
        raise NotImplementedError

    @staticmethod
    @abc.abstractmethod
    def register_multitenant_indices(
        indices: list[str],
        embedding_dims: list[int],
    ) -> None:
        """
        Register multitenant indices with the document index.
        """
        raise NotImplementedError


class Indexable(abc.ABC):
    """
    Class must implement the ability to index document chunks
    """

    @abc.abstractmethod
    def index(
        self,
        chunks: list[DocMetadataAwareIndexChunk],
    ) -> set[DocumentInsertionRecord]:
        """
        Takes a list of document chunks and indexes them in the document index

        NOTE: When a document is reindexed/updated here, it must clear all of the existing document
        chunks before reindexing. This is because the document may have gotten shorter since the
        last run. Therefore, upserting the first 0 through n chunks may leave some old chunks that
        have not been written over.

        NOTE: The chunks of a document are never separated into separate index() calls. So there is
        no worry of receiving the first 0 through n chunks in one index call and the next n through
        m chunks of a docu in the next index call.

        NOTE: Due to some asymmetry between the primary and secondary indexing logic, this function
        only needs to index chunks into the PRIMARY index. Do not update the secondary index here,
        it is done automatically outside of this code.

        Parameters:
        - chunks: Document chunks with all of the information needed for indexing to the document
                index.

        Returns:
            List of document ids which map to unique documents and are used for deduping chunks
            when updating, as well as if the document is newly indexed or already existed and
            just updated
        """
        raise NotImplementedError


class Deletable(abc.ABC):
    """
    Class must implement the ability to delete document by their unique document ids.
    """

    @abc.abstractmethod
<<<<<<< HEAD
    def delete_single(self, doc_id: str) -> None:
=======
    def delete_single(self, doc_id: str) -> int:
>>>>>>> 593b18fb
        """
        Given a single document id, hard delete it from the document index

        Parameters:
        - doc_id: document id as specified by the connector
        """
        raise NotImplementedError

    @abc.abstractmethod
    def delete(self, doc_ids: list[str]) -> None:
        """
        Given a list of document ids, hard delete them from the document index

        Parameters:
        - doc_ids: list of document ids as specified by the connector
        """
        raise NotImplementedError


class Updatable(abc.ABC):
    """
    Class must implement the ability to update certain attributes of a document without needing to
    update all of the fields. Specifically, needs to be able to update:
    - Access Control List
    - Document-set membership
    - Boost value (learning from feedback mechanism)
    - Whether the document is hidden or not, hidden documents are not returned from search
    """

    @abc.abstractmethod
    def update_single(self, doc_id: str, fields: VespaDocumentFields) -> int:
        """
        Updates all chunks for a document with the specified fields.
        None values mean that the field does not need an update.

        The rationale for a single update function is that it allows retries and parallelism
        to happen at a higher / more strategic level, is simpler to read, and allows
        us to individually handle error conditions per document.

        Parameters:
        - fields: the fields to update in the document. Any field set to None will not be changed.

        Return:
            None
        """
        raise NotImplementedError

    @abc.abstractmethod
    def update(self, update_requests: list[UpdateRequest]) -> None:
        """
        Updates some set of chunks. The document and fields to update are specified in the update
        requests. Each update request in the list applies its changes to a list of document ids.
        None values mean that the field does not need an update.

        Parameters:
        - update_requests: for a list of document ids in the update request, apply the same updates
                to all of the documents with those ids. This is for bulk handling efficiency. Many
                updates are done at the connector level which have many documents for the connector
        """
        raise NotImplementedError


class IdRetrievalCapable(abc.ABC):
    """
    Class must implement the ability to retrieve either:
    - all of the chunks of a document IN ORDER given a document id.
    - a specific chunk given a document id and a chunk index (0 based)
    """

    @abc.abstractmethod
    def id_based_retrieval(
        self,
        chunk_requests: list[VespaChunkRequest],
        filters: IndexFilters,
        batch_retrieval: bool = False,
    ) -> list[InferenceChunkUncleaned]:
        """
        Fetch chunk(s) based on document id

        NOTE: This is used to reconstruct a full document or an extended (multi-chunk) section
        of a document. Downstream currently assumes that the chunking does not introduce overlaps
        between the chunks. If there are overlaps for the chunks, then the reconstructed document
        or extended section will have duplicate segments.

        Parameters:
        - chunk_requests: requests containing the document id and the chunk range to retrieve
        - filters: Filters to apply to retrieval
        - batch_retrieval: If True, perform a batch retrieval

        Returns:
            list of chunks for the document id or the specific chunk by the specified chunk index
            and document id
        """
        raise NotImplementedError


class HybridCapable(abc.ABC):
    """
    Class must implement hybrid (keyword + vector) search functionality
    """

    @abc.abstractmethod
    def hybrid_retrieval(
        self,
        query: str,
        query_embedding: Embedding,
        final_keywords: list[str] | None,
        filters: IndexFilters,
        hybrid_alpha: float,
        time_decay_multiplier: float,
        num_to_retrieve: int,
        offset: int = 0,
    ) -> list[InferenceChunkUncleaned]:
        """
        Run hybrid search and return a list of inference chunks.

        NOTE: the query passed in here is the unprocessed plain text query. Preprocessing is
        expected to be handled by this function as it may depend on the index implementation.
        Things like query expansion, synonym injection, stop word removal, lemmatization, etc. are
        done here.

        Parameters:
        - query: unmodified user query. This is needed for getting the matching highlighted
                keywords
        - query_embedding: vector representation of the query, must be of the correct
                dimensionality for the primary index
        - final_keywords: Final keywords to be used from the query, defaults to query if not set
        - filters: standard filter object
        - hybrid_alpha: weighting between the keyword and vector search results. It is important
                that the two scores are normalized to the same range so that a meaningful
                comparison can be made. 1 for 100% weighting on vector score, 0 for 100% weighting
                on keyword score.
        - time_decay_multiplier: how much to decay the document scores as they age. Some queries
                based on the persona settings, will have this be a 2x or 3x of the default
        - num_to_retrieve: number of highest matching chunks to return
        - offset: number of highest matching chunks to skip (kind of like pagination)

        Returns:
            best matching chunks based on weighted sum of keyword and vector/semantic search scores
        """
        raise NotImplementedError


class AdminCapable(abc.ABC):
    """
    Class must implement a search for the admin "Explorer" page. The assumption here is that the
    admin is not "searching" for knowledge but has some document already in mind. They are either
    looking to positively boost it because they know it's a good reference document, looking to
    negatively boost it as a way of "deprecating", or hiding the document.

    Assuming the admin knows the document name, this search has high emphasis on the title match.

    Suggested implementation:
    Keyword only, BM25 search with 5x weighting on the title field compared to the contents
    """

    @abc.abstractmethod
    def admin_retrieval(
        self,
        query: str,
        filters: IndexFilters,
        num_to_retrieve: int,
        offset: int = 0,
    ) -> list[InferenceChunkUncleaned]:
        """
        Run the special search for the admin document explorer page

        Parameters:
        - query: unmodified user query. Though in this flow probably unmodified is best
        - filters: standard filter object
        - num_to_retrieve: number of highest matching chunks to return
        - offset: number of highest matching chunks to skip (kind of like pagination)

        Returns:
            list of best matching chunks for the explorer page query
        """
        raise NotImplementedError


class BaseIndex(
    Verifiable,
    Indexable,
    Updatable,
    Deletable,
    AdminCapable,
    IdRetrievalCapable,
    abc.ABC,
):
    """
    All basic document index functionalities excluding the actual querying approach.

    As a summary, document indices need to be able to
    - Verify the schema definition is valid
    - Index new documents
    - Update specific attributes of existing documents
    - Delete documents
    - Provide a search for the admin document explorer page
    - Retrieve documents based on document id
    """


class DocumentIndex(HybridCapable, BaseIndex, abc.ABC):
    """
    A valid document index that can plug into all Danswer flows must implement all of these
    functionalities, though "technically" it does not need to be keyword or vector capable as
    currently all default search flows use Hybrid Search.
    """<|MERGE_RESOLUTION|>--- conflicted
+++ resolved
@@ -183,11 +183,7 @@
     """
 
     @abc.abstractmethod
-<<<<<<< HEAD
-    def delete_single(self, doc_id: str) -> None:
-=======
     def delete_single(self, doc_id: str) -> int:
->>>>>>> 593b18fb
         """
         Given a single document id, hard delete it from the document index
 
