import json
import os
from collections.abc import Iterator
from typing import Any
from typing import cast

import litellm  # type: ignore
from httpx import RemoteProtocolError
from langchain.schema.language_model import LanguageModelInput
from langchain_core.messages import AIMessage
from langchain_core.messages import AIMessageChunk
from langchain_core.messages import BaseMessage
from langchain_core.messages import BaseMessageChunk
from langchain_core.messages import ChatMessage
from langchain_core.messages import ChatMessageChunk
from langchain_core.messages import FunctionMessage
from langchain_core.messages import FunctionMessageChunk
from langchain_core.messages import HumanMessage
from langchain_core.messages import HumanMessageChunk
from langchain_core.messages import SystemMessage
from langchain_core.messages import SystemMessageChunk
from langchain_core.messages.tool import ToolCallChunk
from langchain_core.messages.tool import ToolMessage

from danswer.configs.app_configs import LOG_ALL_MODEL_INTERACTIONS
from danswer.configs.app_configs import LOG_DANSWER_MODEL_INTERACTIONS
from danswer.configs.model_configs import DISABLE_LITELLM_STREAMING
from danswer.configs.model_configs import GEN_AI_TEMPERATURE
from danswer.llm.interfaces import LLM
from danswer.llm.interfaces import LLMConfig
from danswer.llm.interfaces import ToolChoiceOptions
from danswer.utils.logger import setup_logger


logger = setup_logger()

# If a user configures a different model and it doesn't support all the same
# parameters like frequency and presence, just ignore them
litellm.drop_params = True
litellm.telemetry = False

litellm.set_verbose = LOG_ALL_MODEL_INTERACTIONS


def _base_msg_to_role(msg: BaseMessage) -> str:
    if isinstance(msg, HumanMessage) or isinstance(msg, HumanMessageChunk):
        return "user"
    if isinstance(msg, AIMessage) or isinstance(msg, AIMessageChunk):
        return "assistant"
    if isinstance(msg, SystemMessage) or isinstance(msg, SystemMessageChunk):
        return "system"
    if isinstance(msg, FunctionMessage) or isinstance(msg, FunctionMessageChunk):
        return "function"
    return "unknown"


def _convert_litellm_message_to_langchain_message(
    litellm_message: litellm.Message,
) -> BaseMessage:
    # Extracting the basic attributes from the litellm message
    content = litellm_message.content or ""
    role = litellm_message.role

    # Handling function calls and tool calls if present
    tool_calls = (
        cast(
            list[litellm.ChatCompletionMessageToolCall],
            litellm_message.tool_calls,
        )
        if hasattr(litellm_message, "tool_calls")
        else []
    )

    # Create the appropriate langchain message based on the role
    if role == "user":
        return HumanMessage(content=content)
    elif role == "assistant":
        return AIMessage(
            content=content,
            tool_calls=[
                {
                    "name": tool_call.function.name or "",
                    "args": json.loads(tool_call.function.arguments),
                    "id": tool_call.id,
                }
                for tool_call in (tool_calls if tool_calls else [])
            ],
        )
    elif role == "system":
        return SystemMessage(content=content)
    else:
        raise ValueError(f"Unknown role type received: {role}")


def _convert_message_to_dict(message: BaseMessage) -> dict:
    """Adapted from langchain_community.chat_models.litellm._convert_message_to_dict"""
    if isinstance(message, ChatMessage):
        message_dict = {"role": message.role, "content": message.content}
    elif isinstance(message, HumanMessage):
        message_dict = {"role": "user", "content": message.content}
    elif isinstance(message, AIMessage):
        message_dict = {"role": "assistant", "content": message.content}
        if message.tool_calls:
            message_dict["tool_calls"] = [
                {
                    "id": tool_call.get("id"),
                    "function": {
                        "name": tool_call["name"],
                        "arguments": json.dumps(tool_call["args"]),
                    },
                    "type": "function",
                    "index": 0,  # only support a single tool call atm
                }
                for tool_call in message.tool_calls
            ]
        if "function_call" in message.additional_kwargs:
            message_dict["function_call"] = message.additional_kwargs["function_call"]
    elif isinstance(message, SystemMessage):
        message_dict = {"role": "system", "content": message.content}
    elif isinstance(message, FunctionMessage):
        message_dict = {
            "role": "function",
            "content": message.content,
            "name": message.name,
        }
    elif isinstance(message, ToolMessage):
        message_dict = {
            "tool_call_id": message.tool_call_id,
            "role": "tool",
            "name": message.name or "",
            "content": message.content,
        }
    else:
        raise ValueError(f"Got unknown type {message}")
    if "name" in message.additional_kwargs:
        message_dict["name"] = message.additional_kwargs["name"]
    return message_dict


def _convert_delta_to_message_chunk(
    _dict: dict[str, Any],
    curr_msg: BaseMessage | None,
    stop_reason: str | None = None,
) -> BaseMessageChunk:
    """Adapted from langchain_community.chat_models.litellm._convert_delta_to_message_chunk"""
    role = _dict.get("role") or (_base_msg_to_role(curr_msg) if curr_msg else None)
    content = _dict.get("content") or ""
    additional_kwargs = {}
    if _dict.get("function_call"):
        additional_kwargs.update({"function_call": dict(_dict["function_call"])})
    tool_calls = cast(
        list[litellm.utils.ChatCompletionDeltaToolCall] | None, _dict.get("tool_calls")
    )

    if role == "user":
        return HumanMessageChunk(content=content)
    elif role == "assistant":
        if tool_calls:
            tool_call = tool_calls[0]
            tool_name = tool_call.function.name or (curr_msg and curr_msg.name) or ""

            tool_call_chunk = ToolCallChunk(
                name=tool_name,
                id=tool_call.id,
                args=tool_call.function.arguments,
                index=0,  # only support a single tool call atm
            )

            return AIMessageChunk(
                content=content,
                tool_call_chunks=[tool_call_chunk],
                additional_kwargs={
                    "usage_metadata": {"stop": stop_reason},
                    **additional_kwargs,
                },
            )

        return AIMessageChunk(
            content=content,
            additional_kwargs={
                "usage_metadata": {"stop": stop_reason},
                **additional_kwargs,
            },
        )
    elif role == "system":
        return SystemMessageChunk(content=content)
    elif role == "function":
        return FunctionMessageChunk(content=content, name=_dict["name"])
    elif role:
        return ChatMessageChunk(content=content, role=role)

    raise ValueError(f"Unknown role: {role}")


class DefaultMultiLLM(LLM):
    """Uses Litellm library to allow easy configuration to use a multitude of LLMs
    See https://python.langchain.com/docs/integrations/chat/litellm"""

    def __init__(
        self,
        api_key: str | None,
        timeout: int,
        model_provider: str,
        model_name: str,
        api_base: str | None = None,
        api_version: str | None = None,
        max_output_tokens: int | None = None,
        custom_llm_provider: str | None = None,
        temperature: float = GEN_AI_TEMPERATURE,
        custom_config: dict[str, str] | None = None,
        extra_headers: dict[str, str] | None = None,
    ):
        self._timeout = timeout
        self._model_provider = model_provider
        self._model_version = model_name
        self._temperature = temperature
        self._api_key = api_key
        self._api_base = api_base
        self._api_version = api_version
        self._custom_llm_provider = custom_llm_provider

        # This can be used to store the maximum output tokens for this model.
        # self._max_output_tokens = (
        #     max_output_tokens
        #     if max_output_tokens is not None
        #     else get_llm_max_output_tokens(
        #         model_map=litellm.model_cost,
        #         model_name=model_name,
        #         model_provider=model_provider,
        #     )
        # )
        self._custom_config = custom_config

        # NOTE: have to set these as environment variables for Litellm since
        # not all are able to passed in but they always support them set as env
        # variables
        if custom_config:
            for k, v in custom_config.items():
                os.environ[k] = v

        model_kwargs: dict[str, Any] = {}
        if extra_headers:
            model_kwargs.update({"extra_headers": extra_headers})

        self._model_kwargs = model_kwargs

    def log_model_configs(self) -> None:
        logger.debug(f"Config: {self.config}")

    # def _calculate_max_output_tokens(self, prompt: LanguageModelInput) -> int:
    #     # NOTE: This method can be used for calculating the maximum tokens for the stream,
    #     # but it isn't used in practice due to the computational cost of counting tokens
    #     # and because LLM providers automatically cut off at the maximum output.
    #     # The implementation is kept for potential future use or debugging purposes.

    #     # Get max input tokens for the model
    #     max_context_tokens = get_max_input_tokens(
    #         model_name=self.config.model_name, model_provider=self.config.model_provider
    #     )

    #     llm_tokenizer = get_tokenizer(
    #         model_name=self.config.model_name,
    #         provider_type=self.config.model_provider,
    #     )
    #     # Calculate tokens in the input prompt
    #     input_tokens = sum(len(llm_tokenizer.encode(str(m))) for m in prompt)

    #     # Calculate available tokens for output
    #     available_output_tokens = max_context_tokens - input_tokens

    #     # Return the lesser of available tokens or configured max
    #     return min(self._max_output_tokens, available_output_tokens)

    def _completion(
        self,
        prompt: LanguageModelInput,
        tools: list[dict] | None,
        tool_choice: ToolChoiceOptions | None,
        stream: bool,
    ) -> litellm.ModelResponse | litellm.CustomStreamWrapper:
        if isinstance(prompt, list):
            prompt = [
                _convert_message_to_dict(msg) if isinstance(msg, BaseMessage) else msg
                for msg in prompt
            ]
        elif isinstance(prompt, str):
            prompt = [_convert_message_to_dict(HumanMessage(content=prompt))]

        try:
            # When custom LLM provider is supplied, model name doesn't require prefix in LiteLLM
            prefix = f"{self.config.model_provider}/" if not self._custom_llm_provider else ""
            return litellm.completion(
                # model choice
<<<<<<< HEAD
                model=f"{prefix}{self.config.model_name}",
                api_key=self._api_key,
                base_url=self._api_base,
                api_version=self._api_version,
                custom_llm_provider=self._custom_llm_provider,
=======
                model=f"{self.config.model_provider}/{self.config.model_name}",
                # NOTE: have to pass in None instead of empty string for these
                # otherwise litellm can have some issues with bedrock
                api_key=self._api_key or None,
                base_url=self._api_base or None,
                api_version=self._api_version or None,
                custom_llm_provider=self._custom_llm_provider or None,
>>>>>>> a4f1bb9a
                # actual input
                messages=prompt,
                tools=tools,
                tool_choice=tool_choice if tools else None,
                # streaming choice
                stream=stream,
                # model params
                temperature=self._temperature,
                timeout=self._timeout,
                # For now, we don't support parallel tool calls
                # NOTE: we can't pass this in if tools are not specified
                # or else OpenAI throws an error
                **({"parallel_tool_calls": False} if tools else {}),
                **self._model_kwargs,
            )
        except Exception as e:
            # for break pointing
            raise e

    @property
    def config(self) -> LLMConfig:
        return LLMConfig(
            model_provider=self._model_provider,
            model_name=self._model_version,
            temperature=self._temperature,
            api_key=self._api_key,
            api_base=self._api_base,
            api_version=self._api_version,
        )

    def _invoke_implementation(
        self,
        prompt: LanguageModelInput,
        tools: list[dict] | None = None,
        tool_choice: ToolChoiceOptions | None = None,
    ) -> BaseMessage:
        if LOG_DANSWER_MODEL_INTERACTIONS:
            self.log_model_configs()

        response = cast(
            litellm.ModelResponse, self._completion(prompt, tools, tool_choice, False)
        )
        choice = response.choices[0]
        if hasattr(choice, "message"):
            return _convert_litellm_message_to_langchain_message(choice.message)
        else:
            raise ValueError("Unexpected response choice type")

    def _stream_implementation(
        self,
        prompt: LanguageModelInput,
        tools: list[dict] | None = None,
        tool_choice: ToolChoiceOptions | None = None,
    ) -> Iterator[BaseMessage]:
        if LOG_DANSWER_MODEL_INTERACTIONS:
            self.log_model_configs()

        if DISABLE_LITELLM_STREAMING:
            yield self.invoke(prompt)
            return

        output = None
        response = cast(
            litellm.CustomStreamWrapper,
            self._completion(prompt, tools, tool_choice, True),
        )
        try:
            for part in response:
                if not part["choices"]:
                    continue

                choice = part["choices"][0]
                message_chunk = _convert_delta_to_message_chunk(
                    choice["delta"],
                    output,
                    stop_reason=choice["finish_reason"],
                )

                if output is None:
                    output = message_chunk
                else:
                    output += message_chunk

                yield message_chunk

        except RemoteProtocolError:
            raise RuntimeError(
                "The AI model failed partway through generation, please try again."
            )

        if LOG_DANSWER_MODEL_INTERACTIONS and output:
            content = output.content or ""
            if isinstance(output, AIMessage):
                if content:
                    log_msg = content
                elif output.tool_calls:
                    log_msg = "Tool Calls: " + str(
                        [
                            {
                                key: value
                                for key, value in tool_call.items()
                                if key != "index"
                            }
                            for tool_call in output.tool_calls
                        ]
                    )
                else:
                    log_msg = ""
                logger.debug(f"Raw Model Output:\n{log_msg}")
            else:
                logger.debug(f"Raw Model Output:\n{content}")<|MERGE_RESOLUTION|>--- conflicted
+++ resolved
@@ -287,25 +287,17 @@
             prompt = [_convert_message_to_dict(HumanMessage(content=prompt))]
 
         try:
-            # When custom LLM provider is supplied, model name doesn't require prefix in LiteLLM
+            # NOTE(sd109): When custom LLM provider is supplied, model name doesn't require prefix in LiteLLM
             prefix = f"{self.config.model_provider}/" if not self._custom_llm_provider else ""
             return litellm.completion(
                 # model choice
-<<<<<<< HEAD
                 model=f"{prefix}{self.config.model_name}",
-                api_key=self._api_key,
-                base_url=self._api_base,
-                api_version=self._api_version,
-                custom_llm_provider=self._custom_llm_provider,
-=======
-                model=f"{self.config.model_provider}/{self.config.model_name}",
                 # NOTE: have to pass in None instead of empty string for these
                 # otherwise litellm can have some issues with bedrock
                 api_key=self._api_key or None,
                 base_url=self._api_base or None,
                 api_version=self._api_version or None,
                 custom_llm_provider=self._custom_llm_provider or None,
->>>>>>> a4f1bb9a
                 # actual input
                 messages=prompt,
                 tools=tools,
