import json
import os
from collections.abc import Iterator
from typing import Any
from typing import cast

import litellm  # type: ignore
from httpx import RemoteProtocolError
from langchain.schema.language_model import LanguageModelInput
from langchain_core.messages import AIMessage
from langchain_core.messages import AIMessageChunk
from langchain_core.messages import BaseMessage
from langchain_core.messages import BaseMessageChunk
from langchain_core.messages import ChatMessage
from langchain_core.messages import ChatMessageChunk
from langchain_core.messages import FunctionMessage
from langchain_core.messages import FunctionMessageChunk
from langchain_core.messages import HumanMessage
from langchain_core.messages import HumanMessageChunk
from langchain_core.messages import SystemMessage
from langchain_core.messages import SystemMessageChunk
from langchain_core.messages.tool import ToolCallChunk
from langchain_core.messages.tool import ToolMessage

from danswer.configs.app_configs import LOG_ALL_MODEL_INTERACTIONS
from danswer.configs.app_configs import LOG_DANSWER_MODEL_INTERACTIONS
from danswer.configs.model_configs import DISABLE_LITELLM_STREAMING
from danswer.configs.model_configs import GEN_AI_TEMPERATURE
from danswer.llm.interfaces import LLM
from danswer.llm.interfaces import LLMConfig
from danswer.llm.interfaces import ToolChoiceOptions
from danswer.utils.logger import setup_logger


logger = setup_logger()

# If a user configures a different model and it doesn't support all the same
# parameters like frequency and presence, just ignore them
litellm.drop_params = True
litellm.telemetry = False

litellm.set_verbose = LOG_ALL_MODEL_INTERACTIONS


def _base_msg_to_role(msg: BaseMessage) -> str:
    if isinstance(msg, HumanMessage) or isinstance(msg, HumanMessageChunk):
        return "user"
    if isinstance(msg, AIMessage) or isinstance(msg, AIMessageChunk):
        return "assistant"
    if isinstance(msg, SystemMessage) or isinstance(msg, SystemMessageChunk):
        return "system"
    if isinstance(msg, FunctionMessage) or isinstance(msg, FunctionMessageChunk):
        return "function"
    return "unknown"


def _convert_litellm_message_to_langchain_message(
    litellm_message: litellm.Message,
) -> BaseMessage:
    # Extracting the basic attributes from the litellm message
    content = litellm_message.content or ""
    role = litellm_message.role

    # Handling function calls and tool calls if present
    tool_calls = (
        cast(
            list[litellm.ChatCompletionMessageToolCall],
            litellm_message.tool_calls,
        )
        if hasattr(litellm_message, "tool_calls")
        else []
    )

    # Create the appropriate langchain message based on the role
    if role == "user":
        return HumanMessage(content=content)
    elif role == "assistant":
        return AIMessage(
            content=content,
            tool_calls=[
                {
                    "name": tool_call.function.name or "",
                    "args": json.loads(tool_call.function.arguments),
                    "id": tool_call.id,
                }
                for tool_call in tool_calls
            ]
            if tool_calls
            else [],
        )
    elif role == "system":
        return SystemMessage(content=content)
    else:
        raise ValueError(f"Unknown role type received: {role}")


def _convert_message_to_dict(message: BaseMessage) -> dict:
    """Adapted from langchain_community.chat_models.litellm._convert_message_to_dict"""
    if isinstance(message, ChatMessage):
        message_dict = {"role": message.role, "content": message.content}
    elif isinstance(message, HumanMessage):
        message_dict = {"role": "user", "content": message.content}
    elif isinstance(message, AIMessage):
        message_dict = {"role": "assistant", "content": message.content}
        if message.tool_calls:
            message_dict["tool_calls"] = [
                {
                    "id": tool_call.get("id"),
                    "function": {
                        "name": tool_call["name"],
                        "arguments": json.dumps(tool_call["args"]),
                    },
                    "type": "function",
                    "index": tool_call.get("index", 0),
                }
                for tool_call in message.tool_calls
            ]
        if "function_call" in message.additional_kwargs:
            message_dict["function_call"] = message.additional_kwargs["function_call"]
    elif isinstance(message, SystemMessage):
        message_dict = {"role": "system", "content": message.content}
    elif isinstance(message, FunctionMessage):
        message_dict = {
            "role": "function",
            "content": message.content,
            "name": message.name,
        }
    elif isinstance(message, ToolMessage):
        message_dict = {
            "tool_call_id": message.tool_call_id,
            "role": "tool",
            "name": message.name or "",
            "content": message.content,
        }
    else:
        raise ValueError(f"Got unknown type {message}")
    if "name" in message.additional_kwargs:
        message_dict["name"] = message.additional_kwargs["name"]
    return message_dict


def _convert_delta_to_message_chunk(
    _dict: dict[str, Any],
    curr_msg: BaseMessage | None,
    stop_reason: str | None = None,
) -> BaseMessageChunk:
    """Adapted from langchain_community.chat_models.litellm._convert_delta_to_message_chunk"""
    role = _dict.get("role") or (_base_msg_to_role(curr_msg) if curr_msg else None)
    content = _dict.get("content") or ""
    additional_kwargs = {}
    if _dict.get("function_call"):
        additional_kwargs.update({"function_call": dict(_dict["function_call"])})
    tool_calls = cast(
        list[litellm.utils.ChatCompletionDeltaToolCall] | None, _dict.get("tool_calls")
    )

    if role == "user":
        return HumanMessageChunk(content=content)
    elif role == "assistant":
        if tool_calls:
            tool_call = tool_calls[0]
            tool_name = tool_call.function.name or (curr_msg and curr_msg.name) or ""
            idx = tool_call.index

            tool_call_chunk = ToolCallChunk(
                name=tool_name,
                id=tool_call.id,
                args=tool_call.function.arguments,
                index=idx,
            )

            return AIMessageChunk(
                content=content,
                tool_call_chunks=[tool_call_chunk],
                additional_kwargs={
                    "usage_metadata": {"stop": stop_reason},
                    **additional_kwargs,
                },
            )

        return AIMessageChunk(
            content=content,
            additional_kwargs={
                "usage_metadata": {"stop": stop_reason},
                **additional_kwargs,
            },
        )
    elif role == "system":
        return SystemMessageChunk(content=content)
    elif role == "function":
        return FunctionMessageChunk(content=content, name=_dict["name"])
    elif role:
        return ChatMessageChunk(content=content, role=role)

    raise ValueError(f"Unknown role: {role}")


class DefaultMultiLLM(LLM):
    """Uses Litellm library to allow easy configuration to use a multitude of LLMs
    See https://python.langchain.com/docs/integrations/chat/litellm"""

    def __init__(
        self,
        api_key: str | None,
        timeout: int,
        model_provider: str,
        model_name: str,
        api_base: str | None = None,
        api_version: str | None = None,
        deployment_name: str | None = None,
        max_output_tokens: int | None = None,
        custom_llm_provider: str | None = None,
        temperature: float = GEN_AI_TEMPERATURE,
        custom_config: dict[str, str] | None = None,
        extra_headers: dict[str, str] | None = None,
    ):
        self._timeout = timeout
        self._model_provider = model_provider
        self._model_version = model_name
        self._temperature = temperature
        self._api_key = api_key
        self._deployment_name = deployment_name
        self._api_base = api_base
        self._api_version = api_version
        self._custom_llm_provider = custom_llm_provider

        # This can be used to store the maximum output tokens for this model.
        # self._max_output_tokens = (
        #     max_output_tokens
        #     if max_output_tokens is not None
        #     else get_llm_max_output_tokens(
        #         model_map=litellm.model_cost,
        #         model_name=model_name,
        #         model_provider=model_provider,
        #     )
        # )
        self._custom_config = custom_config

        # NOTE: have to set these as environment variables for Litellm since
        # not all are able to passed in but they always support them set as env
        # variables
        if custom_config:
            for k, v in custom_config.items():
                os.environ[k] = v

        model_kwargs: dict[str, Any] = {}
        if extra_headers:
            model_kwargs.update({"extra_headers": extra_headers})

        self._model_kwargs = model_kwargs

    def log_model_configs(self) -> None:
        logger.debug(f"Config: {self.config}")

    # def _calculate_max_output_tokens(self, prompt: LanguageModelInput) -> int:
    #     # NOTE: This method can be used for calculating the maximum tokens for the stream,
    #     # but it isn't used in practice due to the computational cost of counting tokens
    #     # and because LLM providers automatically cut off at the maximum output.
    #     # The implementation is kept for potential future use or debugging purposes.

    #     # Get max input tokens for the model
    #     max_context_tokens = get_max_input_tokens(
    #         model_name=self.config.model_name, model_provider=self.config.model_provider
    #     )

    #     llm_tokenizer = get_tokenizer(
    #         model_name=self.config.model_name,
    #         provider_type=self.config.model_provider,
    #     )
    #     # Calculate tokens in the input prompt
    #     input_tokens = sum(len(llm_tokenizer.encode(str(m))) for m in prompt)

    #     # Calculate available tokens for output
    #     available_output_tokens = max_context_tokens - input_tokens

    #     # Return the lesser of available tokens or configured max
    #     return min(self._max_output_tokens, available_output_tokens)

    def _completion(
        self,
        prompt: LanguageModelInput,
        tools: list[dict] | None,
        tool_choice: ToolChoiceOptions | None,
        stream: bool,
        structured_response_format: dict | None = None,
    ) -> litellm.ModelResponse | litellm.CustomStreamWrapper:
        if isinstance(prompt, list):
            prompt = [
                _convert_message_to_dict(msg) if isinstance(msg, BaseMessage) else msg
                for msg in prompt
            ]

        elif isinstance(prompt, str):
            prompt = [_convert_message_to_dict(HumanMessage(content=prompt))]

        try:
            # NOTE(sd109): When custom LLM provider is supplied, model name doesn't require prefix in LiteLLM
            prefix = f"{self.config.model_provider}/" if not self._custom_llm_provider else ""
            return litellm.completion(
                # model choice
<<<<<<< HEAD
                model=f"{prefix}{self.config.model_name}",
=======
                model=f"{self.config.model_provider}/{self.config.deployment_name or self.config.model_name}",
>>>>>>> 593b18fb
                # NOTE: have to pass in None instead of empty string for these
                # otherwise litellm can have some issues with bedrock
                api_key=self._api_key or None,
                base_url=self._api_base or None,
                api_version=self._api_version or None,
                custom_llm_provider=self._custom_llm_provider or None,
                # actual input
                messages=prompt,
                tools=tools,
                tool_choice=tool_choice if tools else None,
                # streaming choice
                stream=stream,
                # model params
                temperature=self._temperature,
                timeout=self._timeout,
                # For now, we don't support parallel tool calls
                # NOTE: we can't pass this in if tools are not specified
                # or else OpenAI throws an error
                **({"parallel_tool_calls": False} if tools else {}),
                **(
                    {"response_format": structured_response_format}
                    if structured_response_format
                    else {}
                ),
                **self._model_kwargs,
            )
        except Exception as e:
            # for break pointing
            raise e

    @property
    def config(self) -> LLMConfig:
        return LLMConfig(
            model_provider=self._model_provider,
            model_name=self._model_version,
            temperature=self._temperature,
            api_key=self._api_key,
            api_base=self._api_base,
            api_version=self._api_version,
            deployment_name=self._deployment_name,
        )

    def _invoke_implementation(
        self,
        prompt: LanguageModelInput,
        tools: list[dict] | None = None,
        tool_choice: ToolChoiceOptions | None = None,
        structured_response_format: dict | None = None,
    ) -> BaseMessage:
        if LOG_DANSWER_MODEL_INTERACTIONS:
            self.log_model_configs()

        response = cast(
            litellm.ModelResponse,
            self._completion(
                prompt, tools, tool_choice, False, structured_response_format
            ),
        )
        choice = response.choices[0]
        if hasattr(choice, "message"):
            return _convert_litellm_message_to_langchain_message(choice.message)
        else:
            raise ValueError("Unexpected response choice type")

    def _stream_implementation(
        self,
        prompt: LanguageModelInput,
        tools: list[dict] | None = None,
        tool_choice: ToolChoiceOptions | None = None,
        structured_response_format: dict | None = None,
    ) -> Iterator[BaseMessage]:
        if LOG_DANSWER_MODEL_INTERACTIONS:
            self.log_model_configs()

        if DISABLE_LITELLM_STREAMING:
            yield self.invoke(prompt, tools, tool_choice, structured_response_format)
            return

        output = None
        response = cast(
            litellm.CustomStreamWrapper,
            self._completion(
                prompt, tools, tool_choice, True, structured_response_format
            ),
        )
        try:
            for part in response:
                if not part["choices"]:
                    continue

                choice = part["choices"][0]
                message_chunk = _convert_delta_to_message_chunk(
                    choice["delta"],
                    output,
                    stop_reason=choice["finish_reason"],
                )

                if output is None:
                    output = message_chunk
                else:
                    output += message_chunk

                yield message_chunk

        except RemoteProtocolError:
            raise RuntimeError(
                "The AI model failed partway through generation, please try again."
            )

        if LOG_DANSWER_MODEL_INTERACTIONS and output:
            content = output.content or ""
            if isinstance(output, AIMessage):
                if content:
                    log_msg = content
                elif output.tool_calls:
                    log_msg = "Tool Calls: " + str(
                        [
                            {
                                key: value
                                for key, value in tool_call.items()
                                if key != "index"
                            }
                            for tool_call in output.tool_calls
                        ]
                    )
                else:
                    log_msg = ""
                logger.debug(f"Raw Model Output:\n{log_msg}")
            else:
                logger.debug(f"Raw Model Output:\n{content}")<|MERGE_RESOLUTION|>--- conflicted
+++ resolved
@@ -298,11 +298,7 @@
             prefix = f"{self.config.model_provider}/" if not self._custom_llm_provider else ""
             return litellm.completion(
                 # model choice
-<<<<<<< HEAD
                 model=f"{prefix}{self.config.model_name}",
-=======
-                model=f"{self.config.model_provider}/{self.config.deployment_name or self.config.model_name}",
->>>>>>> 593b18fb
                 # NOTE: have to pass in None instead of empty string for these
                 # otherwise litellm can have some issues with bedrock
                 api_key=self._api_key or None,
