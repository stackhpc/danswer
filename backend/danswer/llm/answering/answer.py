from collections.abc import Callable
from collections.abc import Iterator
from uuid import uuid4

from langchain.schema.messages import BaseMessage
from langchain_core.messages import AIMessageChunk
from langchain_core.messages import ToolCall

from danswer.chat.models import AnswerQuestionPossibleReturn
from danswer.chat.models import CitationInfo
from danswer.chat.models import DanswerAnswerPiece
from danswer.file_store.utils import InMemoryChatFile
from danswer.llm.answering.llm_response_handler import LLMCall
from danswer.llm.answering.llm_response_handler import LLMResponseHandlerManager
from danswer.llm.answering.models import AnswerStyleConfig
from danswer.llm.answering.models import PreviousMessage
from danswer.llm.answering.models import PromptConfig
from danswer.llm.answering.prompts.build import AnswerPromptBuilder
from danswer.llm.answering.prompts.build import default_build_system_message
from danswer.llm.answering.prompts.build import default_build_user_message
from danswer.llm.answering.stream_processing.answer_response_handler import (
    AnswerResponseHandler,
)
from danswer.llm.answering.stream_processing.answer_response_handler import (
    CitationResponseHandler,
)
from danswer.llm.answering.stream_processing.answer_response_handler import (
    DummyAnswerResponseHandler,
)
from danswer.llm.answering.stream_processing.answer_response_handler import (
    QuotesResponseHandler,
)
from danswer.llm.answering.stream_processing.utils import map_document_id_order
from danswer.llm.answering.tool.tool_response_handler import ToolResponseHandler
from danswer.llm.interfaces import LLM
from danswer.natural_language_processing.utils import get_tokenizer
from danswer.tools.force import ForceUseTool
from danswer.tools.models import ToolResponse
from danswer.tools.tool import Tool
from danswer.tools.tool_implementations.search.search_tool import SearchTool
from danswer.tools.tool_runner import ToolCallKickoff
from danswer.tools.utils import explicit_tool_calling_supported
from danswer.utils.logger import setup_logger


logger = setup_logger()


AnswerStream = Iterator[AnswerQuestionPossibleReturn | ToolCallKickoff | ToolResponse]


class Answer:
    def __init__(
        self,
        question: str,
        answer_style_config: AnswerStyleConfig,
        llm: LLM,
        prompt_config: PromptConfig,
        force_use_tool: ForceUseTool,
        # must be the same length as `docs`. If None, all docs are considered "relevant"
        message_history: list[PreviousMessage] | None = None,
        single_message_history: str | None = None,
        # newly passed in files to include as part of this question
        # TODO THIS NEEDS TO BE HANDLED
        latest_query_files: list[InMemoryChatFile] | None = None,
        files: list[InMemoryChatFile] | None = None,
        tools: list[Tool] | None = None,
        # NOTE: for native tool-calling, this is only supported by OpenAI atm,
        #       but we only support them anyways
        # if set to True, then never use the LLMs provided tool-calling functonality
        skip_explicit_tool_calling: bool = False,
        # Returns the full document sections text from the search tool
        return_contexts: bool = False,
        skip_gen_ai_answer_generation: bool = False,
        is_connected: Callable[[], bool] | None = None,
    ) -> None:
        if single_message_history and message_history:
            raise ValueError(
                "Cannot provide both `message_history` and `single_message_history`"
            )

        self.question = question
        self.is_connected: Callable[[], bool] | None = is_connected

        self.latest_query_files = latest_query_files or []
        self.file_id_to_file = {file.file_id: file for file in (files or [])}

        self.tools = tools or []
        self.force_use_tool = force_use_tool

        self.message_history = message_history or []
        # used for QA flow where we only want to send a single message
        self.single_message_history = single_message_history

        self.answer_style_config = answer_style_config
        self.prompt_config = prompt_config

        self.llm = llm
        self.llm_tokenizer = get_tokenizer(
            provider_type=llm.config.model_provider,
            model_name=llm.config.model_name,
        )

        self._final_prompt: list[BaseMessage] | None = None

        self._streamed_output: list[str] | None = None
        self._processed_stream: (
            list[AnswerQuestionPossibleReturn | ToolResponse | ToolCallKickoff] | None
        ) = None

        self._return_contexts = return_contexts
        self.skip_gen_ai_answer_generation = skip_gen_ai_answer_generation
        self._is_cancelled = False

        self.using_tool_calling_llm = (
            explicit_tool_calling_supported(
                self.llm.config.model_provider, self.llm.config.model_name
            )
            and not skip_explicit_tool_calling
        )

    def _get_tools_list(self) -> list[Tool]:
        if not self.force_use_tool.force_use:
            return self.tools

        tool = next(
            (t for t in self.tools if t.name == self.force_use_tool.tool_name), None
        )
        if tool is None:
            raise RuntimeError(f"Tool '{self.force_use_tool.tool_name}' not found")

<<<<<<< HEAD
            yield from self._process_llm_stream(
                prompt=prompt,
                # as of now, we don't support multiple tool calls in sequence, which is why
                # we don't need to pass this in here
                # tools=[tool.tool_definition() for tool in self.tools],
=======
        logger.info(
            f"Forcefully using tool='{tool.name}'"
            + (
                f" with args='{self.force_use_tool.args}'"
                if self.force_use_tool.args is not None
                else ""
>>>>>>> 593b18fb
            )
        )
        return [tool]

    def _handle_specified_tool_call(
        self, llm_calls: list[LLMCall], tool: Tool, tool_args: dict
    ) -> AnswerStream:
        current_llm_call = llm_calls[-1]

        # make a dummy tool handler
        tool_handler = ToolResponseHandler([tool])

        dummy_tool_call_chunk = AIMessageChunk(content="")
        dummy_tool_call_chunk.tool_calls = [
            ToolCall(name=tool.name, args=tool_args, id=str(uuid4()))
        ]

        response_handler_manager = LLMResponseHandlerManager(
            tool_handler, DummyAnswerResponseHandler(), self.is_cancelled
        )
        yield from response_handler_manager.handle_llm_response(
            iter([dummy_tool_call_chunk])
        )

        new_llm_call = response_handler_manager.next_llm_call(current_llm_call)
        if new_llm_call:
            yield from self._get_response(llm_calls + [new_llm_call])
        else:
            raise RuntimeError("Tool call handler did not return a new LLM call")

    def _get_response(self, llm_calls: list[LLMCall]) -> AnswerStream:
        current_llm_call = llm_calls[-1]

        # handle the case where no decision has to be made; we simply run the tool
        if (
            current_llm_call.force_use_tool.force_use
            and current_llm_call.force_use_tool.args is not None
        ):
            tool_name, tool_args = (
                current_llm_call.force_use_tool.tool_name,
                current_llm_call.force_use_tool.args,
            )
            tool = next(
                (t for t in current_llm_call.tools if t.name == tool_name), None
            )
            if not tool:
                raise RuntimeError(f"Tool '{tool_name}' not found")

            yield from self._handle_specified_tool_call(llm_calls, tool, tool_args)
            return

        # special pre-logic for non-tool calling LLM case
        if not self.using_tool_calling_llm and current_llm_call.tools:
            chosen_tool_and_args = (
                ToolResponseHandler.get_tool_call_for_non_tool_calling_llm(
                    current_llm_call, self.llm
                )
            )
            if chosen_tool_and_args:
                tool, tool_args = chosen_tool_and_args
                yield from self._handle_specified_tool_call(llm_calls, tool, tool_args)
                return

        # if we're skipping gen ai answer generation, we should break
        # out unless we're forcing a tool call. If we don't, we might generate an
        # answer, which is a no-no!
        if (
            self.skip_gen_ai_answer_generation
            and not current_llm_call.force_use_tool.force_use
        ):
            return

        # set up "handlers" to listen to the LLM response stream and
        # feed back the processed results + handle tool call requests
        # + figure out what the next LLM call should be
        tool_call_handler = ToolResponseHandler(current_llm_call.tools)

        search_result = SearchTool.get_search_result(current_llm_call) or []

        answer_handler: AnswerResponseHandler
        if self.answer_style_config.citation_config:
            answer_handler = CitationResponseHandler(
                context_docs=search_result,
                doc_id_to_rank_map=map_document_id_order(search_result),
            )
        elif self.answer_style_config.quotes_config:
            answer_handler = QuotesResponseHandler(
                context_docs=search_result,
            )
        else:
            raise ValueError("No answer style config provided")

        response_handler_manager = LLMResponseHandlerManager(
            tool_call_handler, answer_handler, self.is_cancelled
        )

        # DEBUG: good breakpoint
        stream = self.llm.stream(
            prompt=current_llm_call.prompt_builder.build(),
            tools=[tool.tool_definition() for tool in current_llm_call.tools] or None,
            tool_choice=(
                "required"
                if current_llm_call.tools and current_llm_call.force_use_tool.force_use
                else None
            ),
            structured_response_format=self.answer_style_config.structured_response_format,
        )
        yield from response_handler_manager.handle_llm_response(stream)

        new_llm_call = response_handler_manager.next_llm_call(current_llm_call)
        if new_llm_call:
            yield from self._get_response(llm_calls + [new_llm_call])

    @property
    def processed_streamed_output(self) -> AnswerStream:
        if self._processed_stream is not None:
            yield from self._processed_stream
            return

        prompt_builder = AnswerPromptBuilder(
            user_message=default_build_user_message(
                user_query=self.question,
                prompt_config=self.prompt_config,
                files=self.latest_query_files,
            ),
            message_history=self.message_history,
            llm_config=self.llm.config,
            single_message_history=self.single_message_history,
        )
        prompt_builder.update_system_prompt(
            default_build_system_message(self.prompt_config)
        )
        llm_call = LLMCall(
            prompt_builder=prompt_builder,
            tools=self._get_tools_list(),
            force_use_tool=self.force_use_tool,
            files=self.latest_query_files,
            tool_call_info=[],
            using_tool_calling_llm=self.using_tool_calling_llm,
        )

        processed_stream = []
        for processed_packet in self._get_response([llm_call]):
            processed_stream.append(processed_packet)
            yield processed_packet

        self._processed_stream = processed_stream

    @property
    def llm_answer(self) -> str:
        answer = ""
        for packet in self.processed_streamed_output:
            if isinstance(packet, DanswerAnswerPiece) and packet.answer_piece:
                answer += packet.answer_piece

        return answer

    @property
    def citations(self) -> list[CitationInfo]:
        citations: list[CitationInfo] = []
        for packet in self.processed_streamed_output:
            if isinstance(packet, CitationInfo):
                citations.append(packet)

        return citations

    def is_cancelled(self) -> bool:
        if self._is_cancelled:
            return True

        if self.is_connected is not None:
            if not self.is_connected():
                logger.debug("Answer stream has been cancelled")
            self._is_cancelled = not self.is_connected()

        return self._is_cancelled<|MERGE_RESOLUTION|>--- conflicted
+++ resolved
@@ -129,20 +129,12 @@
         if tool is None:
             raise RuntimeError(f"Tool '{self.force_use_tool.tool_name}' not found")
 
-<<<<<<< HEAD
-            yield from self._process_llm_stream(
-                prompt=prompt,
-                # as of now, we don't support multiple tool calls in sequence, which is why
-                # we don't need to pass this in here
-                # tools=[tool.tool_definition() for tool in self.tools],
-=======
         logger.info(
             f"Forcefully using tool='{tool.name}'"
             + (
                 f" with args='{self.force_use_tool.args}'"
                 if self.force_use_tool.args is not None
                 else ""
->>>>>>> 593b18fb
             )
         )
         return [tool]
