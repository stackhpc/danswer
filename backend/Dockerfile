--- conflicted
+++ resolved
@@ -104,14 +104,10 @@
 # Put logo in assets
 COPY ./assets /app/assets
 
-<<<<<<< HEAD
 # Include the license in the modified image
 COPY . ../LICENSE
 
 ENV PYTHONPATH /app
-=======
-ENV PYTHONPATH=/app
->>>>>>> 593b18fb
 
 # Default command which does nothing
 # This container is used by api server and background which specify their own CMD
