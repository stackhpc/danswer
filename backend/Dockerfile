FROM python:3.11.7-slim-bookworm

LABEL com.danswer.maintainer="founders@danswer.ai"
LABEL com.danswer.description="This image is the web/frontend container of Danswer which \
    contains code for both the Community and Enterprise editions of Danswer. If you do not \
    have a contract or agreement with DanswerAI, you are not permitted to use the Enterprise \
    Edition features outside of personal development or testing purposes. Please reach out to \
    founders@danswer.ai for more information. Please visit https://github.com/danswer-ai/danswer"

# Default DANSWER_VERSION, typically overriden during builds by GitHub Actions.
ARG DANSWER_VERSION=0.3-dev
ENV DANSWER_VERSION=${DANSWER_VERSION} \
    DANSWER_RUNNING_IN_DOCKER="true"

RUN echo "DANSWER_VERSION: ${DANSWER_VERSION}"
# Install system dependencies
# cmake needed for psycopg (postgres)
# libpq-dev needed for psycopg (postgres)
# curl included just for users' convenience
# zip for Vespa step futher down
# ca-certificates for HTTPS
RUN apt-get update && \
    apt-get install -y \
    cmake \
    curl \
    zip \
    ca-certificates \
    libgnutls30=3.7.9-2+deb12u3 \
    libblkid1=2.38.1-5+deb12u1 \
    libmount1=2.38.1-5+deb12u1 \
    libsmartcols1=2.38.1-5+deb12u1 \
    libuuid1=2.38.1-5+deb12u1 \
    libxmlsec1-dev \
    pkg-config \
    gcc && \
    rm -rf /var/lib/apt/lists/* && \
    apt-get clean

# Install Python dependencies
# Remove py which is pulled in by retry, py is not needed and is a CVE
COPY ./requirements/default.txt /tmp/requirements.txt
COPY ./requirements/ee.txt /tmp/ee-requirements.txt
RUN pip install --no-cache-dir --upgrade \
<<<<<<< HEAD
    -r /tmp/requirements.txt \
    -r /tmp/ee-requirements.txt && \
=======
        --retries 5 \
        --timeout 30 \
        -r /tmp/requirements.txt \
        -r /tmp/ee-requirements.txt && \
>>>>>>> a4f1bb9a
    pip uninstall -y py && \
    playwright install chromium && \
    playwright install-deps chromium && \
    ln -s /usr/local/bin/supervisord /usr/bin/supervisord

# Cleanup for CVEs and size reduction
# https://github.com/tornadoweb/tornado/issues/3107
# xserver-common and xvfb included by playwright installation but not needed after
# perl-base is part of the base Python Debian image but not needed for Danswer functionality
# perl-base could only be removed with --allow-remove-essential
RUN apt-get update && \
    apt-get remove -y --allow-remove-essential \
    perl-base \
    xserver-common \
    xvfb \
    cmake \
    libldap-2.5-0 \
    libxmlsec1-dev \
    pkg-config \
    gcc && \
    apt-get install -y libxmlsec1-openssl && \
    apt-get autoremove -y && \
    rm -rf /var/lib/apt/lists/* && \
    rm -f /usr/local/lib/python3.11/site-packages/tornado/test/test.key

# Pre-downloading models for setups with limited egress
RUN python -c "from tokenizers import Tokenizer; \
Tokenizer.from_pretrained('nomic-ai/nomic-embed-text-v1')"


# Pre-downloading NLTK for setups with limited egress
RUN python -c "import nltk; \
<<<<<<< HEAD
    nltk.download('stopwords', quiet=True); \
    nltk.download('wordnet', quiet=True); \
    nltk.download('punkt', quiet=True);"
=======
nltk.download('stopwords', quiet=True); \
nltk.download('punkt', quiet=True);"
# nltk.download('wordnet', quiet=True); introduce this back if lemmatization is needed
>>>>>>> a4f1bb9a

# Set up application files
WORKDIR /app

# Enterprise Version Files
COPY ./ee /app/ee
COPY supervisord.conf /etc/supervisor/conf.d/supervisord.conf

# Set up application files
COPY ./danswer /app/danswer
COPY ./shared_configs /app/shared_configs
COPY ./alembic /app/alembic
COPY ./alembic.ini /app/alembic.ini
COPY supervisord.conf /usr/etc/supervisord.conf

# Escape hatch
COPY ./scripts/force_delete_connector_by_id.py /app/scripts/force_delete_connector_by_id.py

# Put logo in assets
COPY ./assets /app/assets

<<<<<<< HEAD
# Include the license in the modified image
COPY . ../LICENSE

ENV PYTHONPATH /app
=======
ENV PYTHONPATH=/app
>>>>>>> a4f1bb9a

# Default command which does nothing
# This container is used by api server and background which specify their own CMD
CMD ["tail", "-f", "/dev/null"]<|MERGE_RESOLUTION|>--- conflicted
+++ resolved
@@ -41,15 +41,10 @@
 COPY ./requirements/default.txt /tmp/requirements.txt
 COPY ./requirements/ee.txt /tmp/ee-requirements.txt
 RUN pip install --no-cache-dir --upgrade \
-<<<<<<< HEAD
-    -r /tmp/requirements.txt \
-    -r /tmp/ee-requirements.txt && \
-=======
         --retries 5 \
         --timeout 30 \
         -r /tmp/requirements.txt \
         -r /tmp/ee-requirements.txt && \
->>>>>>> a4f1bb9a
     pip uninstall -y py && \
     playwright install chromium && \
     playwright install-deps chromium && \
@@ -82,15 +77,9 @@
 
 # Pre-downloading NLTK for setups with limited egress
 RUN python -c "import nltk; \
-<<<<<<< HEAD
-    nltk.download('stopwords', quiet=True); \
-    nltk.download('wordnet', quiet=True); \
-    nltk.download('punkt', quiet=True);"
-=======
 nltk.download('stopwords', quiet=True); \
 nltk.download('punkt', quiet=True);"
 # nltk.download('wordnet', quiet=True); introduce this back if lemmatization is needed
->>>>>>> a4f1bb9a
 
 # Set up application files
 WORKDIR /app
@@ -112,14 +101,10 @@
 # Put logo in assets
 COPY ./assets /app/assets
 
-<<<<<<< HEAD
 # Include the license in the modified image
 COPY . ../LICENSE
 
 ENV PYTHONPATH /app
-=======
-ENV PYTHONPATH=/app
->>>>>>> a4f1bb9a
 
 # Default command which does nothing
 # This container is used by api server and background which specify their own CMD
